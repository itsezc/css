--- conflicted
+++ resolved
@@ -2,10 +2,7 @@
 import { Style } from '@master/style';
 
 export class GridColumns extends Style {
-<<<<<<< HEAD
-=======
     static id = 'gridColumns';
->>>>>>> 891a5f45
     static override matches = /^grid-col(umn)?s:./;
     static override unit = '';
     override get props(): { [key: string]: any } {
