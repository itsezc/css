--- conflicted
+++ resolved
@@ -1,10 +1,7 @@
 import { Style } from '@master/style';
 
 export class TextStroke extends Style {
-<<<<<<< HEAD
-=======
     static id = 'textStroke';
->>>>>>> 891a5f45
     static override matches = /^text-stroke:./;
     override get props(): { [key: string]: any } {
         return {
