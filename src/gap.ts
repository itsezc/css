import { COLUMN, DASH, GAP, ROW, X, Y } from './constants/css-property-keyword';
import { Style } from '@master/style';

export class Gap extends Style {
<<<<<<< HEAD
=======
    static id = 'gap';
>>>>>>> 891a5f45
    static override matches = /^gap(-x|-y)?:./;
    override get props(): { [key: string]: any } {
        switch (this.prefix[4]) {
            case X:
                return { [COLUMN + DASH + GAP]: this };
            case Y:
                return { [ROW + DASH + GAP]: this };
            default:
                return { [GAP]: this };
        }
    }
    override order = -1;
}<|MERGE_RESOLUTION|>--- conflicted
+++ resolved
@@ -2,10 +2,7 @@
 import { Style } from '@master/style';
 
 export class Gap extends Style {
-<<<<<<< HEAD
-=======
     static id = 'gap';
->>>>>>> 891a5f45
     static override matches = /^gap(-x|-y)?:./;
     override get props(): { [key: string]: any } {
         switch (this.prefix[4]) {
