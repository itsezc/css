--- conflicted
+++ resolved
@@ -1,13 +1,8 @@
 import { Style } from '@master/style';
 import { BORDER, DASH, STYLE } from './constants/css-property-keyword';
 
-<<<<<<< HEAD
-export class BorderStyleStyle extends MasterStyle {
+export class BorderStyleStyle extends Style {
     static override prefixes = /^b(order)?-style:/;
-=======
-export class BorderStyleStyle extends Style {
-    static override prefixes = /^b-style:/;
->>>>>>> 3e6104bd
     static override properties = [BORDER + DASH + STYLE];
     static override supportFullName = false;
 }