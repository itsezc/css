--- conflicted
+++ resolved
@@ -3,10 +3,7 @@
 import { getBorderProps } from './utils/get-border-props';
 
 export class BorderStyle extends Style {
-<<<<<<< HEAD
-=======
     static id = 'borderStyle';
->>>>>>> 891a5f45
     static override matches = /^(border(-(left|right|top|bottom))?-style:.|b([xytblr]|order(-(left|right|top|bottom))?)?:(none|hidden|dotted|dashed|solid|double|groove|ridge|inset|outset)(?!;))/;
     override get props(): { [key: string]: any } {
         return getBorderProps(this.prefix, this, STYLE);
