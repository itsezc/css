--- conflicted
+++ resolved
@@ -2,10 +2,7 @@
 import { DASH, MARGIN, PADDING } from './constants/css-property-keyword';
 import { B, BOTTOM, L, LEFT, R, RIGHT, T, TOP, X, Y } from './constants/direction';
 
-<<<<<<< HEAD
-=======
 // TODO: id
->>>>>>> 891a5f45
 export class Spacing extends Style {
     static override matches = /^[pm][xytblr]?:./;
     override get props(): { [key: string]: any } {
