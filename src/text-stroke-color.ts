import { Style } from '@master/style';

export class TextStrokeColor extends Style {
<<<<<<< HEAD
=======
    static id = 'textStrokeColor';
>>>>>>> 891a5f45
    static override matches = /^text-stroke-color:./;
    static override colorStarts = 'text-stroke:';
    static override colorful = true;
    override get props(): { [key: string]: any } {
        return {
            '-webkit-text-stroke-color': this
        };
    }
}<|MERGE_RESOLUTION|>--- conflicted
+++ resolved
@@ -1,10 +1,7 @@
 import { Style } from '@master/style';
 
 export class TextStrokeColor extends Style {
-<<<<<<< HEAD
-=======
     static id = 'textStrokeColor';
->>>>>>> 891a5f45
     static override matches = /^text-stroke-color:./;
     static override colorStarts = 'text-stroke:';
     static override colorful = true;
