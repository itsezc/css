import { Style } from '@master/style';
import { TOP, RIGHT, BOTTOM, LEFT, T, B, L, R } from './constants/direction';
import { BORDER, DASH, RADIUS, ROUND, ROUNDED } from './constants/css-property-keyword';

const BORDER_TOP_LEFT_RADIUS = BORDER + DASH + TOP + DASH + LEFT + DASH + RADIUS,
    BORDER_TOP_RIGHT_RADIUS = BORDER + DASH + TOP + DASH + RIGHT + DASH + RADIUS,
    BORDER_BOTTOM_LEFT_RADIUS = BORDER + DASH + BOTTOM + DASH + LEFT + DASH + RADIUS,
    BORDER_BOTTOM_RIGHT_RADIUS = BORDER + DASH + BOTTOM + DASH + RIGHT + DASH + RADIUS,
    BORDER_RADIUS = BORDER + DASH + RADIUS,
    BORDER_RADIUS_S = [BORDER_TOP_LEFT_RADIUS, BORDER_TOP_RIGHT_RADIUS, BORDER_BOTTOM_LEFT_RADIUS, BORDER_BOTTOM_RIGHT_RADIUS];

export class BorderRadius extends Style {
<<<<<<< HEAD
=======
    static id = 'borderRadius';
>>>>>>> 891a5f45
    static override matches = /^((r[tblr]?[tblr]?|border(-(top|bottom)-(left|right))?-radius):.)/;
    static override semantics = {
        [ROUNDED]: '1e9em',
        [ROUND]: '50%'
    }
    override get props(): { [key: string]: any } {
        if (this.prefix) {
            let suffix = '';
            const splits = this.prefix.split('-');
            if (splits.length > 1) {
                for (let i = 1; i < splits.length - 1; i++) {
                    suffix += splits[i][0];
                }
            } else {
                suffix = this.prefix.slice(1, -1);
            }
            switch (suffix) {
                case T:
                    return {
                        [BORDER_TOP_LEFT_RADIUS]: this,
                        [BORDER_TOP_RIGHT_RADIUS]: this
                    }
                case 'tl':
                case 'lt':
                    return {
                        [BORDER_TOP_LEFT_RADIUS]: this
                    };
                case 'rt':
                case 'tr':
                    return {
                        [BORDER_TOP_RIGHT_RADIUS]: this
                    }
                case B:
                    return {
                        [BORDER_BOTTOM_LEFT_RADIUS]: this,
                        [BORDER_BOTTOM_RIGHT_RADIUS]: this
                    }
                case 'bl':
                case 'lb':
                    return {
                        [BORDER_BOTTOM_LEFT_RADIUS]: this
                    }
                case 'br':
                case 'rb':
                    return {
                        [BORDER_BOTTOM_RIGHT_RADIUS]: this
                    }
                case L:
                    return {
                        [BORDER_TOP_LEFT_RADIUS]: this,
                        [BORDER_BOTTOM_LEFT_RADIUS]: this
                    }
                case R:
                    return {
                        [BORDER_TOP_RIGHT_RADIUS]: this,
                        [BORDER_BOTTOM_RIGHT_RADIUS]: this
                    }
                default:
                    return {
                        [BORDER_RADIUS]: this
                    }
            }
        }

        const prefix = this.prefix?.slice(0, -1);
        return {
            [BORDER_RADIUS_S.includes(prefix) ? prefix : BORDER_RADIUS]: this
        }
    }
    override get order(): number {
        return (this.prefix === BORDER + DASH + RADIUS + ":" || this.prefix === 'r:') ? -1 : 0;
    }
}<|MERGE_RESOLUTION|>--- conflicted
+++ resolved
@@ -10,10 +10,7 @@
     BORDER_RADIUS_S = [BORDER_TOP_LEFT_RADIUS, BORDER_TOP_RIGHT_RADIUS, BORDER_BOTTOM_LEFT_RADIUS, BORDER_BOTTOM_RIGHT_RADIUS];
 
 export class BorderRadius extends Style {
-<<<<<<< HEAD
-=======
     static id = 'borderRadius';
->>>>>>> 891a5f45
     static override matches = /^((r[tblr]?[tblr]?|border(-(top|bottom)-(left|right))?-radius):.)/;
     static override semantics = {
         [ROUNDED]: '1e9em',
