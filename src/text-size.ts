import { REM } from './constants/css-property-keyword';
import { Style } from '@master/style';

export class TextSize extends Style {
<<<<<<< HEAD
=======
    static id = 'textSize';
>>>>>>> 891a5f45
    static override matches = /^t(ext)?:([0-9]|(max|min|calc|clamp)\(.*\))((?!;).)*$/;
    override get props(): { [key: string]: any } {
        return {
            'font-size': this,
            'line-height': {
                ...this,
                value: this.unit === REM
                    ? this.value + .375 + this.unit
                    : 'calc(' + this.value + this.unit + ' + .375rem)',
                unit: ''
            }
        };
    }
}<|MERGE_RESOLUTION|>--- conflicted
+++ resolved
@@ -2,10 +2,7 @@
 import { Style } from '@master/style';
 
 export class TextSize extends Style {
-<<<<<<< HEAD
-=======
     static id = 'textSize';
->>>>>>> 891a5f45
     static override matches = /^t(ext)?:([0-9]|(max|min|calc|clamp)\(.*\))((?!;).)*$/;
     override get props(): { [key: string]: any } {
         return {
