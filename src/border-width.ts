import { Style } from '@master/style';
import { BORDER, DASH, WIDTH } from './constants/css-property-keyword';
import { getBorderProps } from './utils/get-border-props';

export class BorderWidth extends Style {
<<<<<<< HEAD
=======
    static id = 'borderWidth';
>>>>>>> 891a5f45
    static override matches = /^(border(-(left|right|top|bottom))?-width:.|b([xytblr]|order(-(left|right|top|bottom))?)?:(([0-9]|(max|min|calc|clamp)\(.*\))|(max|min|calc|clamp)\(.*\))((?!;).)*$)/;
    override get props(): { [key: string]: any } {
        return getBorderProps(this.prefix, this, WIDTH);
    }
    override get order(): number {
        return (this.prefix === BORDER + DASH + WIDTH + ":" || this.prefix === 'b:' || this.prefix === BORDER + ':') ? -1 : 0;
    }
}<|MERGE_RESOLUTION|>--- conflicted
+++ resolved
@@ -3,10 +3,7 @@
 import { getBorderProps } from './utils/get-border-props';
 
 export class BorderWidth extends Style {
-<<<<<<< HEAD
-=======
     static id = 'borderWidth';
->>>>>>> 891a5f45
     static override matches = /^(border(-(left|right|top|bottom))?-width:.|b([xytblr]|order(-(left|right|top|bottom))?)?:(([0-9]|(max|min|calc|clamp)\(.*\))|(max|min|calc|clamp)\(.*\))((?!;).)*$)/;
     override get props(): { [key: string]: any } {
         return getBorderProps(this.prefix, this, WIDTH);
