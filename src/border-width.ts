import { Style } from '@master/style';
import { BORDER, DASH, WIDTH } from './constants/css-property-keyword';

<<<<<<< HEAD
export class BorderWidthStyle extends MasterStyle {
    static override prefixes = /^b(order)?-width:/;
=======
export class BorderWidthStyle extends Style {
    static override prefixes = /^b-width:/;
>>>>>>> 3e6104bd
    static override properties = [BORDER + DASH + WIDTH];
    static override supportFullName = false;
}<|MERGE_RESOLUTION|>--- conflicted
+++ resolved
@@ -1,13 +1,8 @@
 import { Style } from '@master/style';
 import { BORDER, DASH, WIDTH } from './constants/css-property-keyword';
 
-<<<<<<< HEAD
-export class BorderWidthStyle extends MasterStyle {
+export class BorderWidthStyle extends Style {
     static override prefixes = /^b(order)?-width:/;
-=======
-export class BorderWidthStyle extends Style {
-    static override prefixes = /^b-width:/;
->>>>>>> 3e6104bd
     static override properties = [BORDER + DASH + WIDTH];
     static override supportFullName = false;
 }