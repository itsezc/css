--- conflicted
+++ resolved
@@ -2,10 +2,7 @@
 import { Style } from '@master/style';
 
 export class Overflow extends Style {
-<<<<<<< HEAD
-=======
     static id = 'overflow';
->>>>>>> 891a5f45
     static override matches = /^(overflow|ovf)(-x|-y)?:./;
     override get props(): { [key: string]: any } {
         switch (this.prefix.slice(-2, -1)) {
