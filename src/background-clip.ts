import { Style } from '@master/style';

export class BackgroundClip extends Style {
<<<<<<< HEAD
=======
    static id = 'backgroundClip';
>>>>>>> 891a5f45
    static override matches = /^background-clip:.|(bg|background):text(?!;)/;
    override get props(): { [key: string]: any } {
        return {
            '-webkit-background-clip': this,
            'background-clip': this
        }
    }
}<|MERGE_RESOLUTION|>--- conflicted
+++ resolved
@@ -1,10 +1,7 @@
 import { Style } from '@master/style';
 
 export class BackgroundClip extends Style {
-<<<<<<< HEAD
-=======
     static id = 'backgroundClip';
->>>>>>> 891a5f45
     static override matches = /^background-clip:.|(bg|background):text(?!;)/;
     override get props(): { [key: string]: any } {
         return {
