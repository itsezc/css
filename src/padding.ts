import { Style } from '@master/style';
import { PADDING } from './constants/css-property-keyword';

export class Padding extends Style {
<<<<<<< HEAD
=======
    static id = 'padding';
>>>>>>> 891a5f45
    static override matches = /^padding(-(left|right|top|bottom))?:./;
    override get props(): { [key: string]: any } {
        return {
            [this.prefix.slice(0, -1)]: this
        }
    }
    override get order(): number {
        return (this.prefix === PADDING + ':') ? -1 : 0;
    }
}<|MERGE_RESOLUTION|>--- conflicted
+++ resolved
@@ -2,10 +2,7 @@
 import { PADDING } from './constants/css-property-keyword';
 
 export class Padding extends Style {
-<<<<<<< HEAD
-=======
     static id = 'padding';
->>>>>>> 891a5f45
     static override matches = /^padding(-(left|right|top|bottom))?:./;
     override get props(): { [key: string]: any } {
         return {
