--- conflicted
+++ resolved
@@ -1,13 +1,8 @@
 import { Style } from '@master/style';
 import { BACKGROUND, BLEND, DASH, MODE } from './constants/css-property-keyword';
 
-<<<<<<< HEAD
-export class BackgroundBlendModeStyle extends MasterStyle {
+export class BackgroundBlendModeStyle extends Style {
     static override prefixes = /^(bg|background)-blend(-mode)?:/;
-=======
-export class BackgroundBlendModeStyle extends Style {
-    static override prefixes = /^bg-blend:/;
->>>>>>> 3e6104bd
     static override properties = [BACKGROUND + DASH + BLEND + DASH + MODE];
     static override supportFullName = false;
 }