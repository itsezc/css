import { Style } from '@master/style';
import { FontWeightStyle } from './font-weight';
import { FontFamilyStyle } from './font-family';
import { FontSizeStyle } from './font-size';
import { SpacingStyle } from './spacing';
import { WidthStyle } from './width';
import { HeightStyle } from './height';
import { MinWidthStyle } from './min-width';
import { MinHeightStyle } from './min-height';
import { LetterSpacingStyle } from './letter-spacing';
import { FontSmoothingStyle } from './font-smoothing';
import { FontStyleStyle } from './font-style';
import { FontVariantNumericStyle } from './font-variant-numeric';
import { LineHeightStyle } from './line-height';
import { ObjectFitStyle } from './object-fit';
import { ObjectPositionStyle } from './object-position';
import { TextAlignStyle } from './text-align';
import { TextDecorationStyle } from './text-decoration';
import { TextLeadingStyle } from './text-leading';
import { TextTransformStyle } from './text-transform';
import { VerticalAlignStyle } from './vertical-align';
import { LinesStyle } from './lines';
import { TransformOriginStyle } from './transform-origin';
import { TransformStyleStyle } from './transform-style';
import { TransformBoxStyle } from './transform-box';
import { TransformStyle } from './transform';
import { TransitionStyle } from './transition';
import { TransitionDelayStyle } from './transition-delay';
import { TransitionDurationStyle } from './transition-duration';
import { TransitionPropertyStyle } from './transition-property';
import { TransitionTimingFunctionStyle } from './transition-timing-function';
import { MaxHeightStyle } from './max-height';
import { MaxWidthStyle } from './max-width';
import { DisplayStyle } from './display';
import { BoxSizingStyle } from './box-sizing';
import { OpacityStyle } from './opacity';
import { VisibilityStyle } from './visibility';
import { ClearStyle } from './clear';
import { FloatStyle } from './float';
import { IsolationStyle } from './isolation';
import { OverflowStyle } from './overflow';
import { OverscrollBehaviorStyle } from './overscroll-behavior';
import { ZIndexStyle } from './z-index';
import { AnimationDelayStyle } from './animation-delay';
import { AnimationDirectionStyle } from './animation-direction';
import { AnimationFillModeStyle } from './animation-fill-mode';
import { AnimationIterationCountStyle } from './animation-iteration-count';
import { AnimationNameStyle } from './animation-name';
import { AnimationPlayStateStyle } from './animation-play-state';
import { AnimationTimingFunctionStyle } from './animation-timing-function';
import { AnimationStyle } from './animation';
import { BorderColorStyle } from './border-color';
import { BorderRadiusStyle } from './border-radius';
import { BorderStyleStyle } from './border-style';
import { BorderWidthStyle } from './border-width';
import { BorderStyle } from './border';
import { BackgroundAttachmentStyle } from './background-attachment';
import { BackgroundBlendModeStyle } from './background-blend-mode';
import { BackgroundClipStyle } from './background-clip';
import { BackgroundColorStyle } from './background-color';
import { BackgroundOriginStyle } from './background-origin';
import { BackgroundPositionStyle } from './background-position';
import { BackgroundRepeatStyle } from './background-repeat';
import { BackgroundSizeStyle } from './background-size';
import { BackgroundImageStyle } from './background-image';
import { BackgroundStyle } from './background';
import { MixBlendModeStyle } from './mix-blend-mode';
import { PositionStyle } from './position';
import { PlacementStyle } from './placement';
import { BackdropFilterStyle } from './backdrop-filter';
import { FillStyle } from './fill';
import { StrokeStyle } from './stroke';
import { StrokeWidthStyle } from './stroke-width';
import { FilterStyle } from './filter';
import { CursorStyle } from './cursor';
import { PointerEventsStyle } from './pointer-events';
import { ResizeStyle } from './resize';
import { TouchActionStyle } from './touch-action';
import { UserDragStyle } from './user-drag';
import { UserSelectStyle } from './user-select';
import { BoxShadowStyle } from './box-shadow';
import { TextShadowStyle } from './text-shadow';
import { TextSizeStyle } from './text-size';
import { WordBreakStyle } from './word-break';
import { GridColumnsStyle } from './grid-columns';
import { GridRowsStyle } from './grid-rows';
import { GapStyle } from './gap';
import { WordSpacingStyle } from './word-spacing';
import { VariableStyle } from './variable';
import { AspectRadioStyle } from './aspect-radio';
import { BoxDecorationBreakStyle } from './box-decoration-break';
import { BreakAfterStyle } from './break-after';
import { BreakBeforeStyle } from './break-before';
import { BreakInsideStyle } from './break-inside';
import { FlexShrinkStyle } from './flex-shrink';
import { FlexDirectionStyle } from './flex-direction';
import { FlexGrowStyle } from './flex-grow';
import { FlexWrapStyle } from './flex-wrap';
import { FlexBasisStyle } from './flex-basis';
import { FlexStyle } from './flex';
import { OrderStyle } from './order';
import { GridColumnStyle } from './grid-column';
import { ColumnSpanStyle } from './column-span';
import { GridRowStyle } from './grid-row';
import { FontColorStyle } from './font-color';
import { AlignContentStyle } from './align-content';
import { AlignItemsStyle } from './align-items';
import { AlignSelfStyle } from './align-self';
import { GridAutoColumnsStyle } from './grid-auto-columns';
import { GridAutoFlowStyle } from './grid-auto-flow';
import { GridAutoRowsStyle } from './grid-auto-rows';
import { JustifyContentStyle } from './justify-content';
import { JustifyItemsStyle } from './justify-items';
import { JustifySelfStyle } from './justify-self';
import { PlaceContentStyle } from './place-content';
import { PlaceItemsStyle } from './place-items';
import { PlaceSelfStyle } from './place-self';
import { PaddingStyle } from './padding';
import { MarginStyle } from './margin';
import { TextOverflowStyle } from './text-overflow';
import { ListStylePositionStyle } from './list-style-position';
import { ListStyleTypeStyle } from './list-style-type';
<<<<<<< HEAD
import { TextDecorationColorStyle } from './text-decoration-color';
import { TextDecorationStyleStyle } from './text-decoration-style';
import { TextDecorationThicknessStyle } from './text-decoration-thickness';
import { TextIndentStyle } from './text-indent';
import { ContentStyle } from './content';
import { OutlineColorStyle } from './outline-color';
import { OutlineOffsetStyle } from './outline-offset';
import { OutlineStyleStyle } from './outline-style';
import { OutlineWidthStyle } from './outline-width';
import { BorderCollapseStyle } from './border-collapse';
import { TableLayoutStyle } from './table-layout';
import { AccentColorStyle } from './accent-color';
import { AppearanceStyle } from './appearance';
import { CaretColorStyle } from './caret-color';
import { ScrollBehaviorStyle } from './scroll-behavior';
import { ScrollMarginStyle } from './scroll-margin';

MasterStyle.Subscriptions.push(
=======
 
Style.Subscriptions.push(
>>>>>>> 3e6104bd
    VariableStyle,
    FontWeightStyle,
    FontFamilyStyle,
    FontColorStyle,
    SpacingStyle,
    MarginStyle,
    PaddingStyle,
    FontSizeStyle,
    DisplayStyle,
    WidthStyle,
    HeightStyle,
    MinWidthStyle,
    MinHeightStyle,
    ContentStyle,
    LetterSpacingStyle,
    FontSmoothingStyle,
    FontStyleStyle,
    FontVariantNumericStyle,
    LineHeightStyle,
    ObjectFitStyle,
    ObjectPositionStyle,
    TextAlignStyle,
    TextDecorationColorStyle,
    TextDecorationStyleStyle,
    TextDecorationStyle,
    TextDecorationThicknessStyle,
    TextLeadingStyle,
    TextOverflowStyle,
    TextTransformStyle,
    TextIndentStyle,
    VerticalAlignStyle,
    LinesStyle,
    MaxHeightStyle,
    MaxWidthStyle,
    BoxSizingStyle,
    OpacityStyle,
    VisibilityStyle,
    ClearStyle,
    FloatStyle,
    IsolationStyle,
    OverflowStyle,
    OverscrollBehaviorStyle,
    ZIndexStyle,
    PositionStyle,
    PlacementStyle,
    CursorStyle,
    PointerEventsStyle,
    ResizeStyle,
    TouchActionStyle,
    WordBreakStyle,
    WordSpacingStyle,
    UserDragStyle,
    UserSelectStyle,
    TextShadowStyle,
    TextSizeStyle,
    BoxShadowStyle,
    TableLayoutStyle,
    // transform
    TransformBoxStyle,
    TransformStyleStyle,
    TransformOriginStyle,
    TransformStyle, // last
    // transition
    TransitionPropertyStyle,
    TransitionTimingFunctionStyle,
    TransitionDurationStyle,
    TransitionDelayStyle,
    TransitionStyle, // last
    // animation
    AnimationDelayStyle,
    AnimationDirectionStyle,
    AnimationFillModeStyle,
    AnimationIterationCountStyle,
    AnimationNameStyle,
    AnimationPlayStateStyle,
    AnimationTimingFunctionStyle,
    AnimationStyle,
    // border
    BorderColorStyle,
    BorderRadiusStyle,
    BorderStyleStyle,
    BorderWidthStyle,
    BorderCollapseStyle,
    BorderStyle,
    // background
    BackgroundAttachmentStyle,
    BackgroundBlendModeStyle,
    BackgroundClipStyle,
    BackgroundColorStyle,
    BackgroundOriginStyle,
    BackgroundPositionStyle,
    BackgroundRepeatStyle,
    BackgroundSizeStyle,
    BackgroundImageStyle,
    BackgroundStyle,
    // effect
    MixBlendModeStyle,
    BackdropFilterStyle,
    FilterStyle,
    // svg
    FillStyle,
    StrokeStyle,
    StrokeWidthStyle,
    // grid
    GridColumnStyle,
    GridColumnsStyle,
    GridRowStyle,
    GridRowsStyle,
    GridAutoColumnsStyle,
    GridAutoFlowStyle,
    GridAutoRowsStyle,
    GapStyle,
    OrderStyle,
    // flex
    FlexBasisStyle,
    FlexWrapStyle,
    FlexGrowStyle,
    FlexShrinkStyle,
    FlexDirectionStyle,
    FlexStyle, // last
    // break
    BreakInsideStyle,
    BreakBeforeStyle,
    BreakAfterStyle,
    BoxDecorationBreakStyle,
    AspectRadioStyle,
    ColumnSpanStyle,
    // align
    AlignContentStyle,
    AlignItemsStyle,
    AlignSelfStyle,
    // justify
    JustifyContentStyle,
    JustifyItemsStyle,
    JustifySelfStyle,
    // place
    PlaceContentStyle,
    PlaceItemsStyle,
    PlaceSelfStyle,
    ListStylePositionStyle,
    ListStyleTypeStyle,
    // outline
    OutlineColorStyle,
    OutlineOffsetStyle,
    OutlineStyleStyle,
    OutlineWidthStyle,
    AccentColorStyle,
    AppearanceStyle,
    CaretColorStyle,
    ScrollBehaviorStyle,
    ScrollMarginStyle
)<|MERGE_RESOLUTION|>--- conflicted
+++ resolved
@@ -120,7 +120,6 @@
 import { TextOverflowStyle } from './text-overflow';
 import { ListStylePositionStyle } from './list-style-position';
 import { ListStyleTypeStyle } from './list-style-type';
-<<<<<<< HEAD
 import { TextDecorationColorStyle } from './text-decoration-color';
 import { TextDecorationStyleStyle } from './text-decoration-style';
 import { TextDecorationThicknessStyle } from './text-decoration-thickness';
@@ -138,11 +137,7 @@
 import { ScrollBehaviorStyle } from './scroll-behavior';
 import { ScrollMarginStyle } from './scroll-margin';
 
-MasterStyle.Subscriptions.push(
-=======
- 
 Style.Subscriptions.push(
->>>>>>> 3e6104bd
     VariableStyle,
     FontWeightStyle,
     FontFamilyStyle,
