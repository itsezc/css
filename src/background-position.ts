--- conflicted
+++ resolved
@@ -1,13 +1,8 @@
 import { Style } from '@master/style';
 import { BACKGROUND, DASH, POSITION } from './constants/css-property-keyword';
 
-<<<<<<< HEAD
-export class BackgroundPositionStyle extends MasterStyle {
+export class BackgroundPositionStyle extends Style {
     static override prefixes =  /^((bg|background)-position:|(bg|background):(top|bottom|right|left|center))/;
-=======
-export class BackgroundPositionStyle extends Style {
-    static override prefixes =  /^(bg-position:|bg:(top|bottom|right|left|center))/;
->>>>>>> 3e6104bd
     static override properties = [BACKGROUND + DASH + POSITION];
     static override supportFullName = false;
 }