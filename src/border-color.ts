import { Style } from '@master/style';
import { BORDER, COLOR, DASH } from './constants/css-property-keyword';

<<<<<<< HEAD
export class BorderColorStyle extends MasterStyle {
    static override prefixes = /^b(order)?-color:/;
=======
export class BorderColorStyle extends Style {
    static override prefixes = /^b-color:/;
>>>>>>> 3e6104bd
    static override properties = [BORDER + DASH + COLOR];
    static override supportFullName = false;
}<|MERGE_RESOLUTION|>--- conflicted
+++ resolved
@@ -1,13 +1,8 @@
 import { Style } from '@master/style';
 import { BORDER, COLOR, DASH } from './constants/css-property-keyword';
 
-<<<<<<< HEAD
-export class BorderColorStyle extends MasterStyle {
+export class BorderColorStyle extends Style {
     static override prefixes = /^b(order)?-color:/;
-=======
-export class BorderColorStyle extends Style {
-    static override prefixes = /^b-color:/;
->>>>>>> 3e6104bd
     static override properties = [BORDER + DASH + COLOR];
     static override supportFullName = false;
 }