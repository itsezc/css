import { Style } from '@master/style';

export class TextFillColor extends Style {
<<<<<<< HEAD
=======
    static id = 'textFillColor';
>>>>>>> 891a5f45
    static override matches = /^text-fill-color:./;
    static override colorStarts = 'text-fill:';
    static override colorful = true;
    override get props(): { [key: string]: any } {
        return {
            '-webkit-text-fill-color': this
        };
    }
}<|MERGE_RESOLUTION|>--- conflicted
+++ resolved
@@ -1,10 +1,7 @@
 import { Style } from '@master/style';
 
 export class TextFillColor extends Style {
-<<<<<<< HEAD
-=======
     static id = 'textFillColor';
->>>>>>> 891a5f45
     static override matches = /^text-fill-color:./;
     static override colorStarts = 'text-fill:';
     static override colorful = true;
