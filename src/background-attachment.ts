import { Style } from '@master/style';
import { ATTACHMENT, BACKGROUND, DASH } from './constants/css-property-keyword';

<<<<<<< HEAD
export class BackgroundAttachmentStyle extends MasterStyle {
    static override prefixes = /^((bg|background)-attachment:|(bg|background):(fixed|local|scroll))/;
=======
export class BackgroundAttachmentStyle extends Style {
    static override prefixes = /^(bg-attachment:|bg:(fixed|local|scroll))/;
>>>>>>> 3e6104bd
    static override properties = [BACKGROUND + DASH + ATTACHMENT];
    static override supportFullName = false;

}<|MERGE_RESOLUTION|>--- conflicted
+++ resolved
@@ -1,13 +1,8 @@
 import { Style } from '@master/style';
 import { ATTACHMENT, BACKGROUND, DASH } from './constants/css-property-keyword';
 
-<<<<<<< HEAD
-export class BackgroundAttachmentStyle extends MasterStyle {
+export class BackgroundAttachmentStyle extends Style {
     static override prefixes = /^((bg|background)-attachment:|(bg|background):(fixed|local|scroll))/;
-=======
-export class BackgroundAttachmentStyle extends Style {
-    static override prefixes = /^(bg-attachment:|bg:(fixed|local|scroll))/;
->>>>>>> 3e6104bd
     static override properties = [BACKGROUND + DASH + ATTACHMENT];
     static override supportFullName = false;
 
