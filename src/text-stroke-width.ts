--- conflicted
+++ resolved
@@ -1,10 +1,7 @@
 import { Style } from '@master/style';
 
 export class TextStrokeWidth extends Style {
-<<<<<<< HEAD
-=======
     static id = 'textStrokeWidth';
->>>>>>> 891a5f45
     static override matches = /^text-stroke(:((thin|medium|thick)(?!;)|\.?\d((?!;).)*$)|-width:.)/;
     override get props(): { [key: string]: any } {
         return {
