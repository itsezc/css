import { Style } from '@master/style';
import { DASH, PADDING, SCROLL } from './constants/css-property-keyword';
import { B, BOTTOM, L, LEFT, R, RIGHT, T, TOP, X, Y } from './constants/direction';

export class ScrollPadding extends Style {
<<<<<<< HEAD
=======
    static id = 'scrollPadding';
>>>>>>> 891a5f45
    static override matches = /^scroll-p([xytblr]|adding(-(top|bottom|left|right))?)?:./;
    override get props(): { [key: string]: any } {
        if (this.prefix.slice(-3, -2) === 'p') {
            const SCROLL_PADDING_PREFIX = SCROLL + DASH + PADDING + DASH,
                SCROLL_PADDING_LEFT = SCROLL_PADDING_PREFIX + LEFT,
                SCROLL_PADDING_RIGHT = SCROLL_PADDING_PREFIX + RIGHT,
                SCROLL_PADDING_TOP = SCROLL_PADDING_PREFIX + TOP,
                SCROLL_PADDING_BOTTOM = SCROLL_PADDING_PREFIX + BOTTOM;

            switch (this.prefix.slice(-2, -1)) {
                case X:
                    return {
                        [SCROLL_PADDING_LEFT]: this,
                        [SCROLL_PADDING_RIGHT]: this
                    }
                case Y:
                    return {
                        [SCROLL_PADDING_TOP]: this,
                        [SCROLL_PADDING_BOTTOM]: this
                    }
                case L:
                    return {
                        [SCROLL_PADDING_LEFT]: this
                    }
                case R:
                    return {
                        [SCROLL_PADDING_RIGHT]: this
                    }
                case T:
                    return {
                        [SCROLL_PADDING_TOP]: this
                    }
                case B:
                    return {
                        [SCROLL_PADDING_BOTTOM]: this
                    }
            }
        } else {
            return {
                [this.prefix.replace(/-p(?!adding)/, '-' + PADDING).slice(0, -1)]: this
            }
        }
    }
    override get order(): number {
        return (this.prefix === SCROLL + DASH + PADDING + ':' || this.prefix === SCROLL + DASH + 'p:') ? -1 : 0;
    }
}<|MERGE_RESOLUTION|>--- conflicted
+++ resolved
@@ -3,10 +3,7 @@
 import { B, BOTTOM, L, LEFT, R, RIGHT, T, TOP, X, Y } from './constants/direction';
 
 export class ScrollPadding extends Style {
-<<<<<<< HEAD
-=======
     static id = 'scrollPadding';
->>>>>>> 891a5f45
     static override matches = /^scroll-p([xytblr]|adding(-(top|bottom|left|right))?)?:./;
     override get props(): { [key: string]: any } {
         if (this.prefix.slice(-3, -2) === 'p') {
