import { ANTIALIASED, AUTO, DASH, FONT, GRAYSCALE, SMOOTHING, SUBPIXEL } from './constants/css-property-keyword';
import { Style } from '@master/style';
import { MOZ_PREFIX, WEBKIT_PREFIX } from './constants/css-browser-prefix';

const SUBPIXEL_ANTIALIASED = SUBPIXEL + DASH + ANTIALIASED;
const WEBKIT_FONT_SMOOTHING = WEBKIT_PREFIX + FONT + DASH + SMOOTHING;
const MOZ_OSXFONT_SMOOTHING = MOZ_PREFIX + 'osx' + FONT + DASH + SMOOTHING;

export class FontSmoothing extends Style {
<<<<<<< HEAD
=======
    static id = 'fontSmoothing';
>>>>>>> 891a5f45
    static override matches = /^f(ont)?:(antialiased|subpixel-antialiased)(?!;)/;
    static override unit = '';
    override get props(): { [key: string]: any } {
        const props = {};
        switch (this.value) {
            case SUBPIXEL_ANTIALIASED:
                props[WEBKIT_FONT_SMOOTHING] = props[MOZ_OSXFONT_SMOOTHING] = {
                    ...this,
                    value: AUTO
                }
                break;
            case ANTIALIASED:
                props[WEBKIT_FONT_SMOOTHING] = {
                    ...this,
                    value: ANTIALIASED
                }
                props[MOZ_OSXFONT_SMOOTHING] = {
                    ...this,
                    value: GRAYSCALE
                }
                break;
            // default:
            //     props[WEBKIT_FONT_SMOOTHING] = props[MOZ_OSXFONT_SMOOTHING] = this;
        }
        return props;
    };
}<|MERGE_RESOLUTION|>--- conflicted
+++ resolved
@@ -7,10 +7,7 @@
 const MOZ_OSXFONT_SMOOTHING = MOZ_PREFIX + 'osx' + FONT + DASH + SMOOTHING;
 
 export class FontSmoothing extends Style {
-<<<<<<< HEAD
-=======
     static id = 'fontSmoothing';
->>>>>>> 891a5f45
     static override matches = /^f(ont)?:(antialiased|subpixel-antialiased)(?!;)/;
     static override unit = '';
     override get props(): { [key: string]: any } {
