name: '📄 Documentation'
description: A request to update or improve documentation
title: '📄 '
labels: [documentation]

body:
  - type: textarea
    attributes:
      label: What is the improvement or update you wish to see?
      description: 'Example: I would like to see more examples of how to use the xxx. Or, the xxx docs are missing information.'
    validations:
      required: true
  - type: textarea
    attributes:
      label: Is there any context that might help us understand?
      description: A clear description of any added context that might help us understand.
    validations:
      required: true
  - type: input
    attributes:
      label: Does the docs page already exist? Please link to it.
<<<<<<< HEAD
      placeholder: https://docs.master.co/*
=======
      placeholder: https://
>>>>>>> b75b5903
    validations:
      required: false<|MERGE_RESOLUTION|>--- conflicted
+++ resolved
@@ -19,10 +19,6 @@
   - type: input
     attributes:
       label: Does the docs page already exist? Please link to it.
-<<<<<<< HEAD
-      placeholder: https://docs.master.co/*
-=======
       placeholder: https://
->>>>>>> b75b5903
     validations:
       required: false