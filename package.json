--- conflicted
+++ resolved
@@ -1,10 +1,6 @@
 {
     "scripts": {
-<<<<<<< HEAD
-        "update": "git merge package/js",
-=======
-        "update": "git fetch && git merge package/standard",
->>>>>>> b48502d7
+        "update": "git fetch && git merge package/js",
         "build": "npm i && cd src && npm i && cd ../ && webpack",
         "release": "semantic-release || true"
     },
