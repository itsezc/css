--- conflicted
+++ resolved
@@ -1,13 +1,7 @@
 {
     "scripts": {
-<<<<<<< HEAD
         "update": "git fetch package js && git merge package/js",
-        "build": "npm i && cd src && npm i && cd ../ && webpack",
-        "release": "npm i semantic-release@18 @semantic-release/exec@6 && semantic-release || true"
-=======
-        "update": "git fetch package standard && git merge package/standard",
         "build": "npm i && cd src && npm i && cd ../ && webpack"
->>>>>>> 3e17fa28
     },
     "dependencies": {
         "@babel/core": "^7.16.0",
