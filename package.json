--- conflicted
+++ resolved
@@ -1,10 +1,6 @@
 {
     "scripts": {
-<<<<<<< HEAD
-        "update": "git fetch && git merge package/js",
-=======
-        "update": "git fetch package standard && git merge package/standard",
->>>>>>> fd65119c
+        "update": "git fetch package js && git merge package/js",
         "build": "npm i && cd src && npm i && cd ../ && webpack",
         "release": "semantic-release || true"
     },
